import { composePlugins, withNx } from '@nx/next';
import withPWA from 'next-pwa';
import { fileURLToPath } from 'url';
import { dirname, resolve } from 'path';

/**
 * Security Headers Configuration
 * Implements comprehensive security headers for fintech application
 */
const securityHeaders = [
  // HTTPS and Security Headers
  {
    key: 'Strict-Transport-Security',
    value: 'max-age=63072000; includeSubDomains; preload',
  },
  {
    key: 'X-Frame-Options',
    value: 'DENY',
  },
  {
    key: 'X-Content-Type-Options',
    value: 'nosniff',
  },
  {
    key: 'X-XSS-Protection',
    value: '1; mode=block',
  },
  {
    key: 'Referrer-Policy',
    value: 'strict-origin-when-cross-origin',
  },
  {
    key: 'Permissions-Policy',
    value: 'camera=(), microphone=(), geolocation=(), payment=(self), usb=()',
  },
  // Content Security Policy
  {
    key: 'Content-Security-Policy',
    value: [
      // Default sources
      "default-src 'self'",
      // Scripts
      "script-src 'self' 'unsafe-inline' 'unsafe-eval' https://js.stripe.com https://*.stripe.com https://www.googletagmanager.com https://www.google-analytics.com",
      // Styles
      "style-src 'self' 'unsafe-inline' https://fonts.googleapis.com https://*.stripe.com",
      // Images
      "img-src 'self' data: https: blob:",
      // Fonts
      "font-src 'self' https://fonts.gstatic.com",
      // Connect (API calls)
      "connect-src 'self' https://api.stripe.com https://*.stripe.com https://www.google-analytics.com https://*.meqenet.et wss://*.meqenet.et",
      // Frames
      "frame-src 'self' https://js.stripe.com https://hooks.stripe.com",
      // Objects and embeds
      "object-src 'none'",
      // Base URI
      "base-uri 'self'",
      // Form actions
      "form-action 'self'",
      // Upgrade insecure requests
      'upgrade-insecure-requests',
      // Report violations (remove in production if causing issues)
      'report-uri /api/security/csp-report',
    ]
      .filter(Boolean)
      .join('; '),
  },
];

/**
 * @type {import('@nx/next/plugins/with-nx').WithNxOptions}
 **/
const nextConfig = {
  // Nx-specific options
  nx: {
    svgr: false,
  },

  // Transpile shared packages
  transpilePackages: ['@frontend/shared'],

  // Disable static optimization for i18n compatibility
  experimental: {
    serverComponentsExternalPackages: [],
    optimizeCss: false, // Disable CSS optimization to avoid critters dependency issue
    scrollRestoration: true,
    webVitalsAttribution: ['CLS', 'LCP'],
  },

  // Security and Performance
  poweredByHeader: false,
  compress: true,
  reactStrictMode: true,

  // Image optimization with security
  images: {
    domains: ['*.meqenet.et', 'localhost'],
    formats: ['image/webp', 'image/avif'],
    dangerouslyAllowSVG: false,
    contentSecurityPolicy: "default-src 'self'; script-src 'none'; sandbox;",
  },

  // Headers configuration
  async headers() {
    return [
      {
        // Apply security headers to all routes
        source: '/(.*)',
        headers: securityHeaders,
      },
      {
        // Additional headers for API routes
        source: '/api/(.*)',
        headers: [
          ...securityHeaders,
          {
            key: 'X-API-Version',
            value: '1.0.0', // Version managed by package.json
          },
          {
            key: 'X-Request-ID',
            value:
              Math.random().toString(36).substring(2) + Date.now().toString(36),
          },
        ],
      },
      {
        // Special headers for payment routes
        source: '/api/payments/(.*)',
        headers: [
          ...securityHeaders,
          {
            key: 'Cache-Control',
            value: 'no-cache, no-store, must-revalidate',
          },
          {
            key: 'X-Payment-Security',
            value: 'PCI-DSS-Compliant',
          },
        ],
      },
    ];
  },

  // Webpack configuration for security and TypeScript support
  webpack: (config, { dev, isServer }) => {
    // Add security-related webpack plugins
    if (!dev && !isServer) {
      // In production, add source maps for debugging but protect them
      config.devtool = 'hidden-source-map';
    }

    // Add custom webpack rules for security and TypeScript
    config.module.rules.push({
      test: /\.js$/,
      enforce: 'pre',
      use: ['source-map-loader'],
      exclude: /node_modules/,
    });

    // Add path aliases for Nx workspace libraries
    const __dirname = dirname(fileURLToPath(import.meta.url));
    config.resolve.alias = {
      ...config.resolve.alias,
<<<<<<< HEAD
      '@frontend/shared': resolve(__dirname, '../../../libs/shared/src'),
      '@frontend/shared/i18n': resolve(__dirname, '../../../libs/shared/src/i18n'),
      '@frontend/shared-ui': resolve(__dirname, '../../../libs/shared-ui/src'),
=======
      '@frontend/shared': new URL(
        '../../../libs/shared/src',
        import.meta.url,
      ).pathname.replace(/^\/([A-Z]:)/, '$1'),
      '@frontend/shared/i18n': new URL(
        '../../../libs/shared/src/i18n',
        import.meta.url,
      ).pathname.replace(/^\/([A-Z]:)/, '$1'),
      '@frontend/shared-ui': new URL(
        '../../../libs/shared-ui/src',
        import.meta.url,
      ).pathname.replace(/^\/([A-Z]:)/, '$1'),
>>>>>>> 38cb756d
    };

    // Ensure TypeScript extensions are resolved
    config.resolve.extensions = [
      '.tsx',
      '.ts',
      '.js',
      '.jsx',
      ...(config.resolve.extensions || []),
    ];

    return config;
  },

  // Environment-specific configuration
  env: {
    CUSTOM_KEY: 'development-key', // Environment variable managed externally
  },

  // Redirects for security
  async redirects() {
    return [
      {
        source: '/admin',
        destination: '/api/auth/login',
        permanent: false,
      },
      // Redirect HTTP to HTTPS in production
      {
        source: '/((?!api/).*)',
        has: [{ type: 'header', key: 'x-forwarded-proto', value: 'http' }],
        destination: 'https://:host/:path*',
        permanent: true,
      },
    ];
  },

  // Rewrites for API proxying (if needed)
  async rewrites() {
    return [
      {
        source: '/api/external/:path*',
        destination: 'http://localhost:3001/:path*', // External API URL managed externally
      },
    ];
  },
};

/**
 * PWA Configuration
 * Implements Progressive Web App features with enterprise fintech security considerations
 */
const pwaConfig = {
  dest: 'public',
  disable: false, // PWA enabled - environment handled at runtime
  register: true,
  skipWaiting: true,
  // Workbox configuration for GenerateSW plugin
  workbox: {
    generateSW: {
      swDest: 'public/sw.js',
      skipWaiting: true,
      clientsClaim: true,
      cleanupOutdatedCaches: true,
      mode: 'production',
    },
  },
  // Enhanced security for fintech applications
  runtimeCaching: [
    {
      urlPattern: /^https:\/\/api\./,
      handler: 'NetworkFirst',
      options: {
        cacheName: 'api-cache',
        expiration: {
          maxEntries: 50,
          maxAgeSeconds: 24 * 60 * 60, // 24 hours
        },
        cacheKeyWillBeUsed: async ({ request }) => {
          // Enhanced security: Don't cache any sensitive financial data
          const sensitivePatterns = [
            '/auth/',
            '/payments/',
            '/loans/',
            '/transactions/',
            '/kyc/',
            '/aml/',
            '/fraud/',
            '/ledger/',
            '/accounts/',
            '/balances/',
          ];

          if (
            sensitivePatterns.some((pattern) => request.url.includes(pattern))
          ) {
            return null; // Don't cache sensitive requests
          }

          // Additional check for headers that might contain sensitive data
          const headers = request.headers || {};
          if (
            headers['authorization'] ||
            headers['x-api-key'] ||
            headers['cookie']
          ) {
            return null; // Don't cache authenticated requests
          }

          return request;
        },
        cacheWillUpdate: async ({ response }) => {
          // Only cache successful responses
          if (!response || response.status !== 200) {
            return null;
          }
          return response;
        },
      },
    },
    {
      urlPattern: /\.(?:png|jpg|jpeg|svg|gif|webp)$/,
      handler: 'CacheFirst',
      options: {
        cacheName: 'image-cache',
        expiration: {
          maxEntries: 100,
          maxAgeSeconds: 30 * 24 * 60 * 60, // 30 days
        },
        cacheKeyWillBeUsed: async ({ request }) => {
          // Ensure no sensitive data in image requests
          if (
            request.url.includes('/secure/') ||
            request.url.includes('/private/')
          ) {
            return null;
          }
          return request;
        },
      },
    },
    {
      urlPattern: /\.(?:css|js)$/,
      handler: 'StaleWhileRevalidate',
      options: {
        cacheName: 'static-assets-cache',
        expiration: {
          maxEntries: 200,
          maxAgeSeconds: 7 * 24 * 60 * 60, // 7 days
        },
      },
    },
  ],
  // Security exclusions for build artifacts
  buildExcludes: [
    /manifest\.json$/,
    /sw\.js$/,
    /workbox-.*\.js$/,
    // Exclude sensitive files from service worker cache
    /.*\.env.*$/,
    /config.*\.json$/,
    /secrets.*\.json$/,
  ]
};

export default composePlugins(withNx, withPWA(pwaConfig))(nextConfig);<|MERGE_RESOLUTION|>--- conflicted
+++ resolved
@@ -162,11 +162,6 @@
     const __dirname = dirname(fileURLToPath(import.meta.url));
     config.resolve.alias = {
       ...config.resolve.alias,
-<<<<<<< HEAD
-      '@frontend/shared': resolve(__dirname, '../../../libs/shared/src'),
-      '@frontend/shared/i18n': resolve(__dirname, '../../../libs/shared/src/i18n'),
-      '@frontend/shared-ui': resolve(__dirname, '../../../libs/shared-ui/src'),
-=======
       '@frontend/shared': new URL(
         '../../../libs/shared/src',
         import.meta.url,
@@ -179,7 +174,6 @@
         '../../../libs/shared-ui/src',
         import.meta.url,
       ).pathname.replace(/^\/([A-Z]:)/, '$1'),
->>>>>>> 38cb756d
     };
 
     // Ensure TypeScript extensions are resolved

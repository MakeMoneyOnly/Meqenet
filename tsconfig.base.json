--- conflicted
+++ resolved
@@ -17,11 +17,7 @@
     "skipDefaultLibCheck": true,
     "baseUrl": ".",
     "strict": true,
-<<<<<<< HEAD
-    "types": [],
-=======
     "types": ["vitest/globals", "node"],
->>>>>>> 5cb4fea8
     "paths": {
       "@meqenet/auth-service/*": ["backend/services/auth-service/src/*"]
     }
